--- conflicted
+++ resolved
@@ -396,11 +396,7 @@
   },
   {
    "cell_type": "code",
-<<<<<<< HEAD
-   "execution_count": 96,
-=======
    "execution_count": null,
->>>>>>> 4e8c0615
    "metadata": {},
    "outputs": [],
    "source": [
@@ -414,11 +410,7 @@
   },
   {
    "cell_type": "code",
-<<<<<<< HEAD
-   "execution_count": 94,
-=======
    "execution_count": 58,
->>>>>>> 4e8c0615
    "metadata": {},
    "outputs": [
     {
@@ -449,11 +441,7 @@
   },
   {
    "cell_type": "code",
-<<<<<<< HEAD
-   "execution_count": 97,
-=======
    "execution_count": 59,
->>>>>>> 4e8c0615
    "metadata": {},
    "outputs": [
     {
@@ -567,7 +555,6 @@
        "40b8a4         1   1.0     1.0 2024-04-25 06:26:49.400000+00:00  46.678331   \n",
        "75915b         1   1.0     1.0 2024-04-25 06:27:05.200000+00:00  46.678280   \n",
        "\n",
-<<<<<<< HEAD
        "         Longitude  Ellipsoidal height                        geometry  \n",
        "index                                                                   \n",
        "a1c822 -114.007977            1182.161  POINT (728825.999 5173763.794)  \n",
@@ -578,18 +565,6 @@
       ]
      },
      "execution_count": 97,
-=======
-       "         Longitude  Ellipsoidal height                 geometry  \n",
-       "index                                                            \n",
-       "f3bb1f -114.007977            1182.161  POINT (-114.008 46.678)  \n",
-       "699cc7 -114.007970            1181.317  POINT (-114.008 46.678)  \n",
-       "37a932 -114.008067            1181.695  POINT (-114.008 46.678)  \n",
-       "40b8a4 -114.008220            1180.652  POINT (-114.008 46.678)  \n",
-       "75915b -114.008122            1180.683  POINT (-114.008 46.678)  "
-      ]
-     },
-     "execution_count": 59,
->>>>>>> 4e8c0615
      "metadata": {},
      "output_type": "execute_result"
     }
@@ -607,11 +582,7 @@
   },
   {
    "cell_type": "code",
-<<<<<<< HEAD
-   "execution_count": 98,
-=======
    "execution_count": 61,
->>>>>>> 4e8c0615
    "metadata": {},
    "outputs": [],
    "source": [
@@ -621,24 +592,8 @@
    ]
   },
   {
-<<<<<<< HEAD
-   "cell_type": "code",
-   "execution_count": 99,
-   "metadata": {},
-   "outputs": [
-    {
-     "name": "stdout",
-     "output_type": "stream",
-     "text": [
-      "Copying file://../data/processed/vector/groundtruth.geojson to gs://mpg-aerial-survey/ground_truth/horsepile/processed/vector/groundtruth.geojson\n",
-      "  Completed files 1/1 | 511.1kiB/511.1kiB                                      \n"
-     ]
-    }
-   ],
-=======
-   "cell_type": "markdown",
-   "metadata": {},
->>>>>>> 4e8c0615
+   "cell_type": "markdown",
+   "metadata": {},
    "source": [
     "## save as geojson in data/vector/groundtruth.geojson\n"
    ]
