{
 "cells": [
  {
   "cell_type": "markdown",
   "metadata": {},
   "source": [
    "# Setup"
   ]
  },
  {
   "cell_type": "code",
   "execution_count": 34,
   "metadata": {},
   "outputs": [],
   "source": [
    "import os\n",
    "import geopandas as gpd\n",
    "import pandas as pd\n",
    "import subprocess\n",
    "import uuid"
   ]
  },
  {
   "cell_type": "code",
   "execution_count": 9,
   "metadata": {},
   "outputs": [],
   "source": [
    "# External data download directory\n",
    "raw_dir = \"../data/raw\"\n",
    "\n",
    "# Create raw data directory if it doesn't exist\n",
    "os.makedirs(raw_dir, exist_ok=True)"
   ]
  },
  {
   "cell_type": "markdown",
   "metadata": {},
   "source": [
    "# Source"
   ]
  },
  {
   "cell_type": "code",
   "execution_count": 4,
   "metadata": {},
   "outputs": [],
   "source": [
    "# list all sources of ground truth files\n",
    "src_presence = [\"gs://mpg-aerial-survey/ground_truth/horsepile/processed/horse_pile_presence.csv\"]\n",
    "src_absence = [\"gs://mpg-aerial-survey/ground_truth/horsepile/processed/horse_pile_absence.csv\"]"
   ]
  },
  {
   "cell_type": "code",
   "execution_count": null,
   "metadata": {},
   "outputs": [],
   "source": [
    "# Download presence files\n",
    "for file_path in src_presence:\n",
    "    dest_filename = os.path.join(raw_dir, os.path.basename(file_path))\n",
    "    subprocess.run([\n",
    "        \"gsutil\", \"cp\",\n",
    "        file_path,\n",
    "        dest_filename\n",
    "    ])\n",
    "    print(f\"Downloaded {file_path} to {dest_filename}\")\n",
    "\n",
    "# Download absence files\n",
    "for file_path in src_absence:\n",
    "    dest_filename = os.path.join(raw_dir, os.path.basename(file_path))\n",
    "    subprocess.run([\n",
    "        \"gsutil\", \"cp\",\n",
    "        file_path,\n",
    "        dest_filename\n",
    "    ])\n",
    "    print(f\"Downloaded {file_path} to {dest_filename}\")\n",
    "\n"
   ]
  },
  {
   "cell_type": "markdown",
   "metadata": {},
   "source": [
    "# Wrangle"
   ]
  },
  {
   "cell_type": "markdown",
   "metadata": {},
   "source": [
    "### Key metadata notes:\n",
    "- index\n",
    "- Presence\n",
    "- Zone\n",
    "- Period\n",
    "- Datetime\n",
    "- Latitude\n",
    "- Longitude\n",
    "- Ellipsoidal height"
   ]
  },
  {
   "cell_type": "markdown",
   "metadata": {},
   "source": [
    "## Features"
   ]
  },
  {
   "cell_type": "code",
   "execution_count": 65,
   "metadata": {},
   "outputs": [],
   "source": [
    "# Read presence and absence files in DataFrames\n",
    "df_presence = pd.read_csv(os.path.join(raw_dir, \"horse_pile_presence.csv\"))\n",
    "df_absence = pd.read_csv(os.path.join(raw_dir, \"horse_pile_absence.csv\"))"
   ]
  },
  {
   "cell_type": "code",
   "execution_count": 66,
   "metadata": {},
   "outputs": [],
   "source": [
    "# Create presence/absence column (1 or 0)\n",
    "df_presence['Presence'] = 1\n",
    "df_absence['Presence'] = 0"
   ]
  },
  {
   "cell_type": "code",
   "execution_count": 67,
   "metadata": {},
   "outputs": [],
   "source": [
    "# Cast presence Averaging start to MST datetime and convert to UTC\n",
    "df_presence['Averaging start'] = pd.to_datetime(df_presence['Averaging start'], format='mixed')\n",
    "df_presence['Averaging start'] = df_presence['Averaging start'].dt.tz_convert('UTC')"
   ]
  },
  {
   "cell_type": "code",
   "execution_count": 68,
   "metadata": {},
   "outputs": [],
   "source": [
    "# Set absence Averaging start to 240724 12:00:00 MST cast to UTC datetime \n",
    "df_absence['Averaging start'] = pd.to_datetime('2024-07-24 12:00:00')  # Create naive datetime\n",
    "df_absence['Averaging start'] = df_absence['Averaging start'].dt.tz_localize('US/Mountain')  # Localize to MST\n",
    "df_absence['Averaging start'] = df_absence['Averaging start'].dt.tz_convert('UTC')  # Convert to UTC"
   ]
  },
  {
   "cell_type": "code",
   "execution_count": 69,
   "metadata": {},
   "outputs": [],
   "source": [
    "# Rename Averaging start to datetime\n",
    "df_presence.rename(columns={'Averaging start': 'Datetime'}, inplace=True)\n",
    "df_absence.rename(columns={'Averaging start': 'Datetime'}, inplace=True)"
   ]
  },
  {
   "cell_type": "code",
   "execution_count": 71,
   "metadata": {},
   "outputs": [],
   "source": [
    "# Create unique 6-character index for presence and absence\n",
    "df_presence['index'] = [str(uuid.uuid4())[:6] for _ in range(len(df_presence))]\n",
    "df_absence['index'] = [str(uuid.uuid4())[:6] for _ in range(len(df_absence))]\n",
    "\n",
    "# Set index\n",
    "df_presence.set_index('index', inplace=True)\n",
    "df_absence.set_index('index', inplace=True)"
   ]
  },
  {
   "cell_type": "markdown",
   "metadata": {},
   "source": [
    "## Concatenate"
   ]
  },
  {
   "cell_type": "code",
   "execution_count": 72,
   "metadata": {},
   "outputs": [
    {
     "name": "stdout",
     "output_type": "stream",
     "text": [
      "Total records: 1600\n",
      "Presence records: 884\n",
      "Absence records: 716\n"
     ]
    }
   ],
   "source": [
    "# Concatenate presence and absence files\n",
    "df_ground_truth = pd.concat([df_presence, df_absence])\n",
    "\n",
    "# Print total records\n",
    "print(f\"Total records: {len(df_ground_truth)}\")\n",
    "print(f\"Presence records: {len(df_presence)}\")\n",
    "print(f\"Absence records: {len(df_absence)}\")\n"
   ]
  },
  {
   "cell_type": "code",
   "execution_count": 76,
   "metadata": {},
   "outputs": [],
   "source": [
    "# Keep relevant columns\n",
    "df_relevant = df_ground_truth[['Presence', 'Zone', 'Period', 'Datetime', \n",
    "                              'Latitude', 'Longitude', 'Ellipsoidal height']].copy()"
   ]
  },
  {
   "cell_type": "code",
   "execution_count": 79,
   "metadata": {},
   "outputs": [],
   "source": [
    "# Cast to Int64 (nullable integer type) instead of int64\n",
    "df_relevant['Presence'] = df_relevant['Period'].astype('Int64')\n",
    "df_relevant['Zone'] = df_relevant['Zone'].astype('Int64')\n",
    "df_relevant['Period'] = df_relevant['Period'].astype('Int64')"
   ]
  },
  {
   "cell_type": "code",
   "execution_count": 80,
   "metadata": {},
   "outputs": [
    {
     "name": "stdout",
     "output_type": "stream",
     "text": [
      "<class 'pandas.core.frame.DataFrame'>\n",
      "Index: 1600 entries, a1c822 to e79209\n",
      "Data columns (total 7 columns):\n",
      " #   Column              Non-Null Count  Dtype              \n",
      "---  ------              --------------  -----              \n",
      " 0   Presence            884 non-null    Int64              \n",
      " 1   Zone                884 non-null    Int64              \n",
      " 2   Period              884 non-null    Int64              \n",
      " 3   Datetime            1600 non-null   datetime64[ns, UTC]\n",
      " 4   Latitude            1600 non-null   float64            \n",
      " 5   Longitude           1600 non-null   float64            \n",
      " 6   Ellipsoidal height  1600 non-null   float64            \n",
      "dtypes: Int64(3), datetime64[ns, UTC](1), float64(3)\n",
      "memory usage: 104.7+ KB\n"
     ]
    }
   ],
   "source": [
    "df_relevant.info()"
   ]
  },
  {
   "cell_type": "code",
   "execution_count": 81,
   "metadata": {},
   "outputs": [
    {
     "data": {
      "text/html": [
       "<div>\n",
       "<style scoped>\n",
       "    .dataframe tbody tr th:only-of-type {\n",
       "        vertical-align: middle;\n",
       "    }\n",
       "\n",
       "    .dataframe tbody tr th {\n",
       "        vertical-align: top;\n",
       "    }\n",
       "\n",
       "    .dataframe thead th {\n",
       "        text-align: right;\n",
       "    }\n",
       "</style>\n",
       "<table border=\"1\" class=\"dataframe\">\n",
       "  <thead>\n",
       "    <tr style=\"text-align: right;\">\n",
       "      <th></th>\n",
       "      <th>Presence</th>\n",
       "      <th>Zone</th>\n",
       "      <th>Period</th>\n",
       "      <th>Datetime</th>\n",
       "      <th>Latitude</th>\n",
       "      <th>Longitude</th>\n",
       "      <th>Ellipsoidal height</th>\n",
       "    </tr>\n",
       "    <tr>\n",
       "      <th>index</th>\n",
       "      <th></th>\n",
       "      <th></th>\n",
       "      <th></th>\n",
       "      <th></th>\n",
       "      <th></th>\n",
       "      <th></th>\n",
       "      <th></th>\n",
       "    </tr>\n",
       "  </thead>\n",
       "  <tbody>\n",
       "    <tr>\n",
       "      <th>a1c822</th>\n",
       "      <td>1</td>\n",
       "      <td>1</td>\n",
       "      <td>1</td>\n",
       "      <td>2024-04-25 06:25:00.600000+00:00</td>\n",
       "      <td>46.678295</td>\n",
       "      <td>-114.007977</td>\n",
       "      <td>1182.161</td>\n",
       "    </tr>\n",
       "    <tr>\n",
       "      <th>f28d1c</th>\n",
       "      <td>1</td>\n",
       "      <td>1</td>\n",
       "      <td>1</td>\n",
       "      <td>2024-04-25 06:25:24.200000+00:00</td>\n",
       "      <td>46.678261</td>\n",
       "      <td>-114.007970</td>\n",
       "      <td>1181.317</td>\n",
       "    </tr>\n",
       "    <tr>\n",
       "      <th>78b30b</th>\n",
       "      <td>1</td>\n",
       "      <td>1</td>\n",
       "      <td>1</td>\n",
       "      <td>2024-04-25 06:26:14+00:00</td>\n",
       "      <td>46.678299</td>\n",
       "      <td>-114.008067</td>\n",
       "      <td>1181.695</td>\n",
       "    </tr>\n",
       "    <tr>\n",
       "      <th>5e0d15</th>\n",
       "      <td>1</td>\n",
       "      <td>1</td>\n",
       "      <td>1</td>\n",
       "      <td>2024-04-25 06:26:49.400000+00:00</td>\n",
       "      <td>46.678331</td>\n",
       "      <td>-114.008220</td>\n",
       "      <td>1180.652</td>\n",
       "    </tr>\n",
       "    <tr>\n",
       "      <th>751822</th>\n",
       "      <td>1</td>\n",
       "      <td>1</td>\n",
       "      <td>1</td>\n",
       "      <td>2024-04-25 06:27:05.200000+00:00</td>\n",
       "      <td>46.678280</td>\n",
       "      <td>-114.008122</td>\n",
       "      <td>1180.683</td>\n",
       "    </tr>\n",
       "  </tbody>\n",
       "</table>\n",
       "</div>"
      ],
      "text/plain": [
       "        Presence  Zone  Period                         Datetime   Latitude  \\\n",
       "index                                                                        \n",
       "a1c822         1     1       1 2024-04-25 06:25:00.600000+00:00  46.678295   \n",
       "f28d1c         1     1       1 2024-04-25 06:25:24.200000+00:00  46.678261   \n",
       "78b30b         1     1       1        2024-04-25 06:26:14+00:00  46.678299   \n",
       "5e0d15         1     1       1 2024-04-25 06:26:49.400000+00:00  46.678331   \n",
       "751822         1     1       1 2024-04-25 06:27:05.200000+00:00  46.678280   \n",
       "\n",
       "         Longitude  Ellipsoidal height  \n",
       "index                                   \n",
       "a1c822 -114.007977            1182.161  \n",
       "f28d1c -114.007970            1181.317  \n",
       "78b30b -114.008067            1181.695  \n",
       "5e0d15 -114.008220            1180.652  \n",
       "751822 -114.008122            1180.683  "
      ]
     },
     "execution_count": 81,
     "metadata": {},
     "output_type": "execute_result"
    }
   ],
   "source": [
    "df_relevant.head()"
   ]
  },
  {
   "cell_type": "markdown",
   "metadata": {},
   "source": [
    "## Convert to geopandas dataframe\n",
    "Metadata as features, point geometry in EPSG:32611"
   ]
  },
  {
   "cell_type": "code",
   "execution_count": 82,
   "metadata": {},
   "outputs": [
    {
     "name": "stderr",
     "output_type": "stream",
     "text": [
      "/Users/esamsoe/miniforge3/envs/mpg-horses/lib/python3.13/site-packages/pyproj/crs/crs.py:143: FutureWarning: '+init=<authority>:<code>' syntax is deprecated. '<authority>:<code>' is the preferred initialization method. When making the change, be mindful of axis order changes: https://pyproj4.github.io/pyproj/stable/gotchas.html#axis-order-changes-in-proj-6\n",
      "  in_crs_string = _prepare_from_proj_string(in_crs_string)\n"
     ]
    }
   ],
   "source": [
    "# Convert to geopandas dataframe\n",
    "df_gdf = gpd.GeoDataFrame(df_relevant, geometry=gpd.points_from_xy(df_relevant.Longitude, df_relevant.Latitude))\n",
    "df_gdf.crs = {'init': 'epsg:32611'}"
   ]
  },
  {
   "cell_type": "code",
   "execution_count": 83,
   "metadata": {},
   "outputs": [
    {
     "name": "stdout",
     "output_type": "stream",
     "text": [
      "<class 'geopandas.geodataframe.GeoDataFrame'>\n",
      "Index: 1600 entries, a1c822 to e79209\n",
      "Data columns (total 8 columns):\n",
      " #   Column              Non-Null Count  Dtype              \n",
      "---  ------              --------------  -----              \n",
      " 0   Presence            884 non-null    Int64              \n",
      " 1   Zone                884 non-null    Int64              \n",
      " 2   Period              884 non-null    Int64              \n",
      " 3   Datetime            1600 non-null   datetime64[ns, UTC]\n",
      " 4   Latitude            1600 non-null   float64            \n",
      " 5   Longitude           1600 non-null   float64            \n",
      " 6   Ellipsoidal height  1600 non-null   float64            \n",
      " 7   geometry            1600 non-null   geometry           \n",
      "dtypes: Int64(3), datetime64[ns, UTC](1), float64(3), geometry(1)\n",
      "memory usage: 181.7+ KB\n"
     ]
    }
   ],
   "source": [
    "df_gdf.info()"
   ]
  },
  {
   "cell_type": "code",
   "execution_count": 84,
   "metadata": {},
   "outputs": [
    {
     "data": {
      "text/html": [
       "<div>\n",
       "<style scoped>\n",
       "    .dataframe tbody tr th:only-of-type {\n",
       "        vertical-align: middle;\n",
       "    }\n",
       "\n",
       "    .dataframe tbody tr th {\n",
       "        vertical-align: top;\n",
       "    }\n",
       "\n",
       "    .dataframe thead th {\n",
       "        text-align: right;\n",
       "    }\n",
       "</style>\n",
       "<table border=\"1\" class=\"dataframe\">\n",
       "  <thead>\n",
       "    <tr style=\"text-align: right;\">\n",
       "      <th></th>\n",
       "      <th>Presence</th>\n",
       "      <th>Zone</th>\n",
       "      <th>Period</th>\n",
       "      <th>Datetime</th>\n",
       "      <th>Latitude</th>\n",
       "      <th>Longitude</th>\n",
       "      <th>Ellipsoidal height</th>\n",
       "      <th>geometry</th>\n",
       "    </tr>\n",
       "    <tr>\n",
       "      <th>index</th>\n",
       "      <th></th>\n",
       "      <th></th>\n",
       "      <th></th>\n",
       "      <th></th>\n",
       "      <th></th>\n",
       "      <th></th>\n",
       "      <th></th>\n",
       "      <th></th>\n",
       "    </tr>\n",
       "  </thead>\n",
       "  <tbody>\n",
       "    <tr>\n",
       "      <th>a1c822</th>\n",
       "      <td>1</td>\n",
       "      <td>1</td>\n",
       "      <td>1</td>\n",
       "      <td>2024-04-25 06:25:00.600000+00:00</td>\n",
       "      <td>46.678295</td>\n",
       "      <td>-114.007977</td>\n",
       "      <td>1182.161</td>\n",
       "      <td>POINT (-114.008 46.678)</td>\n",
       "    </tr>\n",
       "    <tr>\n",
       "      <th>f28d1c</th>\n",
       "      <td>1</td>\n",
       "      <td>1</td>\n",
       "      <td>1</td>\n",
       "      <td>2024-04-25 06:25:24.200000+00:00</td>\n",
       "      <td>46.678261</td>\n",
       "      <td>-114.007970</td>\n",
       "      <td>1181.317</td>\n",
       "      <td>POINT (-114.008 46.678)</td>\n",
       "    </tr>\n",
       "    <tr>\n",
       "      <th>78b30b</th>\n",
       "      <td>1</td>\n",
       "      <td>1</td>\n",
       "      <td>1</td>\n",
       "      <td>2024-04-25 06:26:14+00:00</td>\n",
       "      <td>46.678299</td>\n",
       "      <td>-114.008067</td>\n",
       "      <td>1181.695</td>\n",
       "      <td>POINT (-114.008 46.678)</td>\n",
       "    </tr>\n",
       "    <tr>\n",
       "      <th>5e0d15</th>\n",
       "      <td>1</td>\n",
       "      <td>1</td>\n",
       "      <td>1</td>\n",
       "      <td>2024-04-25 06:26:49.400000+00:00</td>\n",
       "      <td>46.678331</td>\n",
       "      <td>-114.008220</td>\n",
       "      <td>1180.652</td>\n",
       "      <td>POINT (-114.008 46.678)</td>\n",
       "    </tr>\n",
       "    <tr>\n",
       "      <th>751822</th>\n",
       "      <td>1</td>\n",
       "      <td>1</td>\n",
       "      <td>1</td>\n",
       "      <td>2024-04-25 06:27:05.200000+00:00</td>\n",
       "      <td>46.678280</td>\n",
       "      <td>-114.008122</td>\n",
       "      <td>1180.683</td>\n",
       "      <td>POINT (-114.008 46.678)</td>\n",
       "    </tr>\n",
       "  </tbody>\n",
       "</table>\n",
       "</div>"
      ],
      "text/plain": [
       "        Presence  Zone  Period                         Datetime   Latitude  \\\n",
       "index                                                                        \n",
       "a1c822         1     1       1 2024-04-25 06:25:00.600000+00:00  46.678295   \n",
       "f28d1c         1     1       1 2024-04-25 06:25:24.200000+00:00  46.678261   \n",
       "78b30b         1     1       1        2024-04-25 06:26:14+00:00  46.678299   \n",
       "5e0d15         1     1       1 2024-04-25 06:26:49.400000+00:00  46.678331   \n",
       "751822         1     1       1 2024-04-25 06:27:05.200000+00:00  46.678280   \n",
       "\n",
       "         Longitude  Ellipsoidal height                 geometry  \n",
       "index                                                            \n",
       "a1c822 -114.007977            1182.161  POINT (-114.008 46.678)  \n",
       "f28d1c -114.007970            1181.317  POINT (-114.008 46.678)  \n",
       "78b30b -114.008067            1181.695  POINT (-114.008 46.678)  \n",
       "5e0d15 -114.008220            1180.652  POINT (-114.008 46.678)  \n",
       "751822 -114.008122            1180.683  POINT (-114.008 46.678)  "
      ]
     },
     "execution_count": 84,
     "metadata": {},
     "output_type": "execute_result"
    }
   ],
   "source": [
    "df_gdf.head()"
   ]
  },
  {
   "cell_type": "markdown",
   "metadata": {},
   "source": [
    "# Export"
   ]
  },
  {
   "cell_type": "code",
<<<<<<< HEAD
   "execution_count": 61,
   "metadata": {},
   "outputs": [],
   "source": [
    "# Export to data/processed/vector/groundtruth.geojson\n",
    "processed_dir = \"../data/processed\"\n",
    "df_gdf.to_file(os.path.join(processed_dir, \"vector\", \"groundtruth.geojson\"), driver=\"GeoJSON\")"
   ]
  },
  {
   "cell_type": "markdown",
=======
   "execution_count": 85,
>>>>>>> 1229094a
   "metadata": {},
   "outputs": [],
   "source": [
    "# Export to data/processed/vector/groundtruth.geojson\n",
    "processed_dir = \"../data/processed\"\n",
    "df_gdf.to_file(os.path.join(processed_dir, \"vector\", \"groundtruth.geojson\"), driver=\"GeoJSON\")"
   ]
  },
  {
   "cell_type": "code",
   "execution_count": 86,
   "metadata": {},
   "outputs": [
    {
     "name": "stdout",
     "output_type": "stream",
     "text": [
      "Copying file://../data/processed/vector/groundtruth.geojson to gs://mpg-aerial-survey/ground_truth/horsepile/processed/vector/groundtruth.geojson\n",
      "  Completed files 1/1 | 478.3kiB/478.3kiB                                      \n"
     ]
    }
   ],
   "source": [
    "# Upload to GCS using !gcloud\n",
    "!gcloud storage cp {os.path.join(processed_dir, \"vector\", \"groundtruth.geojson\")} gs://mpg-aerial-survey/ground_truth/horsepile/processed/vector/groundtruth.geojson"
   ]
  }
 ],
 "metadata": {
  "kernelspec": {
   "display_name": "mpg-horses",
   "language": "python",
   "name": "python3"
  },
  "language_info": {
   "codemirror_mode": {
    "name": "ipython",
    "version": 3
   },
   "file_extension": ".py",
   "mimetype": "text/x-python",
   "name": "python",
   "nbconvert_exporter": "python",
   "pygments_lexer": "ipython3",
   "version": "3.13.1"
  }
 },
 "nbformat": 4,
 "nbformat_minor": 2
}<|MERGE_RESOLUTION|>--- conflicted
+++ resolved
@@ -593,21 +593,7 @@
   },
   {
    "cell_type": "code",
-<<<<<<< HEAD
-   "execution_count": 61,
-   "metadata": {},
-   "outputs": [],
-   "source": [
-    "# Export to data/processed/vector/groundtruth.geojson\n",
-    "processed_dir = \"../data/processed\"\n",
-    "df_gdf.to_file(os.path.join(processed_dir, \"vector\", \"groundtruth.geojson\"), driver=\"GeoJSON\")"
-   ]
-  },
-  {
-   "cell_type": "markdown",
-=======
    "execution_count": 85,
->>>>>>> 1229094a
    "metadata": {},
    "outputs": [],
    "source": [
